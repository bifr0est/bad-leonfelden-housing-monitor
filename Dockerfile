FROM python:3.13-slim
COPY --from=ghcr.io/astral-sh/uv:latest /uv /uvx /bin/

# Set working directory
WORKDIR /app

# Install system dependencies
RUN apt-get update && apt-get install -y \
    curl \
    && rm -rf /var/lib/apt/lists/*

# Copy project files and install dependencies
COPY pyproject.toml uv.lock README.md ./
COPY housing_monitor.py ./
RUN uv sync --frozen --no-dev

# Create non-root user for security
RUN adduser --disabled-password --gecos '' --uid 1000 monitor && \
    chown -R monitor:monitor /app
USER monitor

# Create volume for persistent state
VOLUME ["/app/data"]

# Environment variables with defaults
ENV NOTIFICATION_METHOD=telegram
ENV CHECK_INTERVAL=30
ENV STATE_FILE=/app/data/housing_monitor_state.json

# Health check
HEALTHCHECK --interval=5m --timeout=10s --start-period=30s --retries=3 \
    CMD python -c "import os; exit(0 if os.path.exists(os.environ.get('STATE_FILE', '/app/data/housing_monitor_state.json')) else 1)"

# Default command
<<<<<<< HEAD
CMD ["uv", "run", "housing_monitor.py"]
=======
CMD ["python", "-u", "housing_monitor.py"]
>>>>>>> f8b197eb
<|MERGE_RESOLUTION|>--- conflicted
+++ resolved
@@ -32,8 +32,4 @@
     CMD python -c "import os; exit(0 if os.path.exists(os.environ.get('STATE_FILE', '/app/data/housing_monitor_state.json')) else 1)"
 
 # Default command
-<<<<<<< HEAD
-CMD ["uv", "run", "housing_monitor.py"]
-=======
-CMD ["python", "-u", "housing_monitor.py"]
->>>>>>> f8b197eb
+CMD ["uv", "run", "housing_monitor.py"]